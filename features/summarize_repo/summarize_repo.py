<<<<<<< HEAD
import os
import json

# Walk the repo and collect Python files by directory
def collect_python_files(repo_path):
    directory_map = {}
    SKIP_DIRS = {'venv', '.git', '__pycache__'}

    for root, dirs, files in os.walk(repo_path):
        # Skip hidden and irrelevant directories
        dirs[:] = [d for d in dirs if d not in SKIP_DIRS and not d.startswith('.')]
        py_files = [f for f in files if f.endswith(".py")]
        if py_files:
            directory_map[root] = py_files
    return directory_map

# Load prompt template from prompt.txt
def load_prompt_template(path, file_list):
    prompt_path = os.path.join(os.path.dirname(__file__), 'prompt.txt')
    with open(prompt_path, 'r') as f:
        prompt_template = json.load(f)

    # Replace placeholders
    for message in prompt_template:
        if '{path}' in message['content']:
            message['content'] = message['content'].replace('{path}', path)
        if '{file_list}' in message['content']:
            message['content'] = message['content'].replace('{file_list}', file_list)
    return prompt_template

# Summarize a directory using the model
def summarize_directory(path, files, client):
    file_list = "\n".join(files)
    messages = load_prompt_template(path, file_list)
    response = client.chat.completions.create(
        model="reportr",
        messages=messages
    )
    return response.choices[0].message.content

# Print directory tree
def print_tree(root_path, prefix=""):
    SKIP_DIRS = {'venv', '.git', '__pycache__'}
    for item in sorted(os.listdir(root_path)):
        full_path = os.path.join(root_path, item)
        if os.path.isdir(full_path):
            if item in SKIP_DIRS or item.startswith('.'):
                continue
            print(f"{prefix}📁 {item}")
            print_tree(full_path, prefix + "    ")
        elif item.endswith(".py"):
            print(f"{prefix}📄 {item}")

# Main function to be called by the client
def summarize_repo(client, repo_path="."):
    """
    Summarize the repository structure and contents.
    
    Args:
        client: Azure OpenAI client instance
        repo_path: Path to the repository (default: current directory)
    
    Returns:
        str: Summary of the repository
    """
    summary_parts = []
    
    # Add directory tree
    summary_parts.append("📂 Directory Tree:")
    tree_output = []
    def capture_tree(root_path, prefix=""):
        SKIP_DIRS = {'venv', '.git', '__pycache__'}
        for item in sorted(os.listdir(root_path)):
            full_path = os.path.join(root_path, item)
            if os.path.isdir(full_path):
                if item in SKIP_DIRS or item.startswith('.'):
                    continue
                tree_output.append(f"{prefix}📁 {item}")
                capture_tree(full_path, prefix + "    ")
            elif item.endswith(".py"):
                tree_output.append(f"{prefix}📄 {item}")
    
    capture_tree(repo_path)
    summary_parts.append("\n".join(tree_output))
    
    # Add summaries for each directory
    summary_parts.append("\n🧠 Summaries:")
    directory_map = collect_python_files(repo_path)
    for path, files in directory_map.items():
        summary_parts.append(f"\n📁 Directory: {path}")
        summary = summarize_directory(path, files, client)
        summary_parts.append(f"📝 Summary:\n{summary}")
    
    return "\n".join(summary_parts)
=======
import os
import json
import argparse
from openai import AzureOpenAI
from dotenv import load_dotenv

# Load environment variables from .env
load_dotenv()

# Set up Azure OpenAI client
client = AzureOpenAI(
    api_key=os.getenv("AZURE_OPENAI_KEY"),
    api_version="2024-02-15-preview",
    azure_endpoint="https://natalie-design-agent-resource.cognitiveservices.azure.com/"
)

# Walk the repo and collect Python files by directory
def collect_python_files(repo_path):
    directory_map = {}
    SKIP_DIRS = {'venv', '.git', '__pycache__'}

    for root, dirs, files in os.walk(repo_path):
        # Skip hidden and irrelevant directories
        dirs[:] = [d for d in dirs if d not in SKIP_DIRS and not d.startswith('.')]
        py_files = [f for f in files if f.endswith(".py")]
        if py_files:
            directory_map[root] = py_files
    return directory_map

# Load prompt template from prompt.txt
def load_prompt_template(path, file_list):
    prompt_path = os.path.join(os.path.dirname(__file__), 'prompt.txt')
    with open(prompt_path, 'r') as f:
        prompt_template = json.load(f)

    # Replace placeholders
    for message in prompt_template:
        if '{path}' in message['content']:
            message['content'] = message['content'].replace('{path}', path)
        if '{file_list}' in message['content']:
            message['content'] = message['content'].replace('{file_list}', file_list)
    return prompt_template

# Summarize a directory using the model
def summarize_directory(path, files):
    file_list = "\n".join(files)
    messages = load_prompt_template(path, file_list)
    response = client.chat.completions.create(
        model="reportr",
        messages=messages
    )
    return response.choices[0].message.content

# Print directory tree
def print_tree(root_path, prefix=""):
    SKIP_DIRS = {'venv', '.git', '__pycache__'}
    for item in sorted(os.listdir(root_path)):
        full_path = os.path.join(root_path, item)
        if os.path.isdir(full_path):
            if item in SKIP_DIRS or item.startswith('.'):
                continue
            print(f"{prefix}📁 {item}")
            print_tree(full_path, prefix + "    ")
        elif item.endswith(".py"):
            print(f"{prefix}📄 {item}")

# Run the summarization
def run_reportr(repo_path):
    print("📂 Directory Tree:\n")
    print_tree(repo_path)

    print("\n🧠 Summaries:\n")
    directory_map = collect_python_files(repo_path)
    for path, files in directory_map.items():
        print(f"\n📁 Directory: {path}")
        summary = summarize_directory(path, files)
        print(f"📝 Summary:\n{summary}")

if __name__ == "__main__":
    parser = argparse.ArgumentParser(description="Reportr CLI")
    parser.add_argument("--path", type=str, default=".", help="Path to the local repo directory")
    args = parser.parse_args()

    run_reportr(args.path)
>>>>>>> 1d140ba9
<|MERGE_RESOLUTION|>--- conflicted
+++ resolved
@@ -1,99 +1,3 @@
-<<<<<<< HEAD
-import os
-import json
-
-# Walk the repo and collect Python files by directory
-def collect_python_files(repo_path):
-    directory_map = {}
-    SKIP_DIRS = {'venv', '.git', '__pycache__'}
-
-    for root, dirs, files in os.walk(repo_path):
-        # Skip hidden and irrelevant directories
-        dirs[:] = [d for d in dirs if d not in SKIP_DIRS and not d.startswith('.')]
-        py_files = [f for f in files if f.endswith(".py")]
-        if py_files:
-            directory_map[root] = py_files
-    return directory_map
-
-# Load prompt template from prompt.txt
-def load_prompt_template(path, file_list):
-    prompt_path = os.path.join(os.path.dirname(__file__), 'prompt.txt')
-    with open(prompt_path, 'r') as f:
-        prompt_template = json.load(f)
-
-    # Replace placeholders
-    for message in prompt_template:
-        if '{path}' in message['content']:
-            message['content'] = message['content'].replace('{path}', path)
-        if '{file_list}' in message['content']:
-            message['content'] = message['content'].replace('{file_list}', file_list)
-    return prompt_template
-
-# Summarize a directory using the model
-def summarize_directory(path, files, client):
-    file_list = "\n".join(files)
-    messages = load_prompt_template(path, file_list)
-    response = client.chat.completions.create(
-        model="reportr",
-        messages=messages
-    )
-    return response.choices[0].message.content
-
-# Print directory tree
-def print_tree(root_path, prefix=""):
-    SKIP_DIRS = {'venv', '.git', '__pycache__'}
-    for item in sorted(os.listdir(root_path)):
-        full_path = os.path.join(root_path, item)
-        if os.path.isdir(full_path):
-            if item in SKIP_DIRS or item.startswith('.'):
-                continue
-            print(f"{prefix}📁 {item}")
-            print_tree(full_path, prefix + "    ")
-        elif item.endswith(".py"):
-            print(f"{prefix}📄 {item}")
-
-# Main function to be called by the client
-def summarize_repo(client, repo_path="."):
-    """
-    Summarize the repository structure and contents.
-    
-    Args:
-        client: Azure OpenAI client instance
-        repo_path: Path to the repository (default: current directory)
-    
-    Returns:
-        str: Summary of the repository
-    """
-    summary_parts = []
-    
-    # Add directory tree
-    summary_parts.append("📂 Directory Tree:")
-    tree_output = []
-    def capture_tree(root_path, prefix=""):
-        SKIP_DIRS = {'venv', '.git', '__pycache__'}
-        for item in sorted(os.listdir(root_path)):
-            full_path = os.path.join(root_path, item)
-            if os.path.isdir(full_path):
-                if item in SKIP_DIRS or item.startswith('.'):
-                    continue
-                tree_output.append(f"{prefix}📁 {item}")
-                capture_tree(full_path, prefix + "    ")
-            elif item.endswith(".py"):
-                tree_output.append(f"{prefix}📄 {item}")
-    
-    capture_tree(repo_path)
-    summary_parts.append("\n".join(tree_output))
-    
-    # Add summaries for each directory
-    summary_parts.append("\n🧠 Summaries:")
-    directory_map = collect_python_files(repo_path)
-    for path, files in directory_map.items():
-        summary_parts.append(f"\n📁 Directory: {path}")
-        summary = summarize_directory(path, files, client)
-        summary_parts.append(f"📝 Summary:\n{summary}")
-    
-    return "\n".join(summary_parts)
-=======
 import os
 import json
 import argparse
@@ -177,5 +81,4 @@
     parser.add_argument("--path", type=str, default=".", help="Path to the local repo directory")
     args = parser.parse_args()
 
-    run_reportr(args.path)
->>>>>>> 1d140ba9
+    run_reportr(args.path)