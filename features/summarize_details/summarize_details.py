--- conflicted
+++ resolved
@@ -1,456 +1,446 @@
-import os
-import json
-from openai import AzureOpenAI
-from dotenv import load_dotenv
-from rich.console import Console
-from rich.tree import Tree
-from rich.progress import Progress, SpinnerColumn, TextColumn
-
-
-def build_repo_structure(repo_path):
-    """
-    Build a nested dictionary structure representing the repository.
-
-    Args:
-        repo_path: Path to the repository
-
-    Returns:
-        dict: Nested dictionary with folder names as keys and lists of file dictionaries as values
-    """
-    SKIP_DIRS = {"venv", ".git", "__pycache__", "node_modules", "dist", "build"}
-    INCLUDED_EXTENSIONS = {
-        ".py",
-        ".md",
-        ".txt",
-        ".json",
-        ".js",
-        ".jsx",
-        ".ts",
-        ".tsx",
-        ".cs",
-        ".rs",
-        ".go",
-        ".java",
-        ".php",
-        ".rb",
-        ".swift",
-        ".kt",
-        ".cpp",
-        ".c",
-        ".h",
-        ".hpp",
-        ".sh",
-        ".bat",
-        ".yml",
-        ".yaml",
-        ".xml",
-        ".html",
-        ".css",
-        ".scss",
-        ".less",
-        ".sass",
-        ".sql",
-        ".csv",
-        ".tsv",
-        ".jsonl",
-    }
-
-    def _build_structure(path):
-        repo_content = {}
-
-        for item in sorted(os.listdir(path)):
-            full_path = os.path.join(path, item)
-
-            if os.path.isdir(full_path):
-                if item in SKIP_DIRS or item.startswith("."):
-                    continue
-                # recursively build structure for subdirectories
-                subfolder_content = _build_structure(full_path)
-                repo_content[item] = {"type": "folder", "contents": subfolder_content}
-            elif os.path.isfile(full_path):
-                # only include files with specified extensions
-                if os.path.splitext(item)[1] in INCLUDED_EXTENSIONS:
-                    try:
-                        with open(full_path, "r", encoding="utf-8") as file:
-                            content = file.read()
-                        repo_content[item] = {"type": "file", "content": content}
-                    except Exception as e:
-                        repo_content[item] = {
-                            "type": "file",
-                            "content": f"# Error reading file: {e}",
-                        }
-
-        return repo_content
-
-    return _build_structure(repo_path)
-
-
-def format_markdown_text(text):
-    """
-    Format markdown-style text with Rich markup for **bold** and `code` elements.
-
-    Args:
-        text: Text that may contain **bold** or `code` markdown
-
-    Returns:
-        str: Text with Rich markup applied
-    """
-    import re
-
-    # Replace **bold text** with Rich bold markup in bright white
-    text = re.sub(r"\*\*(.*?)\*\*", r"[bold bright_white]\1[/bold bright_white]", text)
-
-    # Replace `code text` with Rich markup, but only if properly closed
-    # This prevents issues with unclosed backticks causing everything to be treated as code
-    text = re.sub(r"`([^`\n]+)`", r"[cornsilk1]\1[/cornsilk1]", text)
-
-    return text
-
-
-# Repository size limits to prevent excessive costs
-MAX_FILES = 500  # Maximum number of files to process
-MAX_TOTAL_SIZE_MB = 50  # Maximum total file size in MB
-MAX_SINGLE_FILE_SIZE_KB = 500  # Maximum single file size in KB
-
-
-def validate_repo_size(repo_path):
-    """
-    Validate repository size to prevent excessive API costs.
-
-    Args:
-        repo_path: Path to the repository
-
-    Returns:
-        tuple: (is_valid, message, stats)
-    """
-    SKIP_DIRS = {"venv", ".git", "__pycache__", "node_modules", "dist", "build"}
-    INCLUDED_EXTENSIONS = {
-        ".py",
-        ".md",
-        ".txt",
-        ".json",
-        ".js",
-        ".jsx",
-        ".ts",
-        ".tsx",
-        ".cs",
-        ".rs",
-        ".go",
-        ".java",
-        ".php",
-        ".rb",
-        ".swift",
-        ".kt",
-        ".cpp",
-        ".c",
-        ".h",
-        ".hpp",
-        ".sh",
-        ".bat",
-        ".yml",
-        ".yaml",
-        ".xml",
-        ".html",
-        ".css",
-        ".scss",
-        ".less",
-        ".sass",
-        ".sql",
-        ".csv",
-        ".tsv",
-        ".jsonl",
-    }
-
-    total_files = 0
-    total_size = 0
-    large_files = []
-
-    for root, dirs, files in os.walk(repo_path):
-        # Skip irrelevant directories
-        dirs[:] = [d for d in dirs if d not in SKIP_DIRS and not d.startswith(".")]
-
-        for file in files:
-            if os.path.splitext(file)[1] in INCLUDED_EXTENSIONS:
-                file_path = os.path.join(root, file)
-                try:
-                    file_size = os.path.getsize(file_path)
-                    total_files += 1
-                    total_size += file_size
-
-                    # Check individual file size
-                    if file_size > MAX_SINGLE_FILE_SIZE_KB * 1024:
-                        large_files.append((file_path, file_size))
-
-                except (OSError, IOError):
-                    continue
-
-    total_size_mb = total_size / (1024 * 1024)
-
-    # Validation checks
-    if total_files > MAX_FILES:
-        return (
-            False,
-            f"Repository has {total_files} files (limit: {MAX_FILES}). Consider excluding some directories.",
-            {
-                "files": total_files,
-                "size_mb": total_size_mb,
-                "large_files": large_files,
-            },
-        )
-
-    if total_size_mb > MAX_TOTAL_SIZE_MB:
-        return (
-            False,
-            f"Repository size is {total_size_mb:.1f}MB (limit: {MAX_TOTAL_SIZE_MB}MB). Consider excluding large files.",
-            {
-                "files": total_files,
-                "size_mb": total_size_mb,
-                "large_files": large_files,
-            },
-        )
-
-    return (
-        True,
-        f"Repository validated: {total_files} files, {total_size_mb:.1f}MB",
-        {"files": total_files, "size_mb": total_size_mb, "large_files": large_files},
-    )
-
-
-# Load prompt template from prompt.txt and inject file contents
-def load_prompt_template(path, file_contents):
-    prompt_path = os.path.join(os.path.dirname(__file__), "prompt.txt")
-    with open(prompt_path, "r") as f:
-        prompt_template = json.load(f)
-
-    # Replace placeholders
-    for message in prompt_template:
-        if "{path}" in message["content"]:
-            message["content"] = message["content"].replace("{path}", path)
-        if "{file_contents}" in message["content"]:
-            message["content"] = message["content"].replace(
-                "{file_contents}", file_contents
-            )
-    return prompt_template
-
-
-# Walk the repo and collect relevant files by directory
-def collect_relevant_files(repo_path):
-    directory_map = {}
-    SKIP_DIRS = {"venv", ".git", "__pycache__"}
-    INCLUDED_EXTENSIONS = {".py", ".md", ".txt"}
-
-    for root, dirs, files in os.walk(repo_path):
-        # Skip hidden and irrelevant directories
-        dirs[:] = [d for d in dirs if d not in SKIP_DIRS and not d.startswith(".")]
-        relevant_files = [
-            f for f in files if os.path.splitext(f)[1] in INCLUDED_EXTENSIONS
-        ]
-        if relevant_files:
-            directory_map[root] = relevant_files
-    return directory_map
-
-
-# Summarize a directory using the model
-def summarize_directory(path, files, client):
-    file_contents = ""
-    for file in files:
-        file_path = os.path.join(path, file)
-        try:
-            with open(file_path, "r", encoding="utf-8") as f:
-                content = f.read()
-            file_contents += f"\n\nFile: {file}\n{content}"
-        except Exception as e:
-            file_contents += f"\n\nFile: {file}\n# Error reading file: {e}"
-
-    messages = load_prompt_template(path, file_contents)
-
-    console = Console()
-    try:
-        with Progress(
-            SpinnerColumn(),
-            TextColumn("[progress.description]{task.description}"),
-            console=console,
-        ) as progress:
-            task = progress.add_task("Generating AI analysis...", total=None)
-            progress.update(
-                task, description=f"Analyzing directory: {os.path.basename(path)}..."
-            )
-            response = client.chat.completions.create(
-                model="reportr", messages=messages, max_tokens=2000, temperature=0.7
-            )
-            main_report = response.choices[0].message.content
-            progress.update(task, description="Directory analysis complete!")
-            return main_report
-    except Exception as e:
-        console.print(f"[red]Error generating AI analysis for {path}: {e}[/red]")
-        return f"Error: Could not analyze directory {path}"
-
-
-# Main function to be called by the client
-def summarize_details(client, repo_path="."):
-    """
-    Summarize the repository structure and contents.
-
-    Args:
-        client: Azure OpenAI client instance
-        repo_path: Path to the repository (default: current directory)
-
-    Returns:
-        str: Summary of the repository
-    """
-    # Validate repository size first
-    is_valid, message, stats = validate_repo_size(repo_path)
-    if not is_valid:
-        return f"[red]Error: {message}[/red]\n\nRepository stats:\n- Files: {stats['files']}\n- Size: {stats['size_mb']:.1f}MB\n\nConsider using .gitignore patterns or excluding large directories to reduce size."
-
-    summary_parts = []
-
-    # Add directory tree using a simple text-based approach
-    repo_structure = build_repo_structure(repo_path)
-
-    summary_parts.append("[bold sky_blue1]Directory Tree:[/bold sky_blue1]")
-    tree_output = []
-
-    def build_text_tree(structure, prefix="", is_last=True):
-        items = list(sorted(structure.items()))
-        for i, (name, content) in enumerate(items):
-            is_last_item = i == len(items) - 1
-
-            # Choose the appropriate tree character
-            if prefix == "":
-                # Root level
-                current_prefix = "├── " if not is_last_item else "└── "
-                next_prefix = "│   " if not is_last_item else "    "
-            else:
-                current_prefix = prefix + ("├── " if not is_last_item else "└── ")
-                next_prefix = prefix + ("│   " if not is_last_item else "    ")
-
-            if isinstance(content, dict) and content.get("type") == "file":
-                # This is a file
-                tree_output.append(f"{current_prefix}[cornsilk1]{name}[/cornsilk1]")
-            elif isinstance(content, dict) and content.get("type") == "folder":
-                # This is a directory
-<<<<<<< HEAD
-                tree_output.append(
-                    f"{current_prefix}[bold yellow]{name}/[/bold yellow]"
-                )
-=======
-                tree_output.append(f"{current_prefix}[bold pink1]{name}/[/bold pink1]")
->>>>>>> 4b1aa09b
-                build_text_tree(content.get("contents", {}), next_prefix, is_last_item)
-
-    build_text_tree(repo_structure)
-    summary_parts.append("\n".join(tree_output))
-
-    # Add summaries for each directory
-    summary_parts.append("\n[bold plum2]Directory Summaries:[/bold plum2]")
-    directory_map = collect_relevant_files(repo_path)
-
-    for path, files in directory_map.items():
-        # Add directory header - don't decorate the path value
-<<<<<<< HEAD
-        summary_parts.append(f"\n[bold yellow]Directory:[/bold yellow] {path}")
-
-=======
-        summary_parts.append(f"\n[bold sky_blue1]Directory:[/bold sky_blue1] {path}")
-        
->>>>>>> 4b1aa09b
-        # Get the raw summary
-        summary = summarize_directory(path, files, client)
-
-        # Process each line with proper formatting similar to summarize_entire_directory
-        lines = summary.split("\n")
-        in_numbered_list = False
-
-        for line in lines:
-            original_line = line
-            line = line.strip()
-
-            if not line:
-                summary_parts.append("")
-                in_numbered_list = False
-                continue
-
-            # Check for markdown headers (## Section Name)
-            if line.startswith("## "):
-                header_text = line[3:].strip()
-                formatted_line = format_markdown_text(header_text)
-                summary_parts.append(f"\n[bold green]{formatted_line}[/bold green]")
-                in_numbered_list = False
-            # Handle numbered lists
-            elif line.startswith(
-                ("1. ", "2. ", "3. ", "4. ", "5. ", "6. ", "7. ", "8. ", "9. ")
-            ):
-                space_index = line.find(" ")
-                number_part = line[: space_index + 1]
-                text_content = line[space_index + 1 :].strip()
-                formatted_line = format_markdown_text(text_content)
-                summary_parts.append(
-                    f"    [bold cyan]{number_part}[/bold cyan][white]{formatted_line}[/white]"
-                )
-                in_numbered_list = True
-            # Handle bullet points
-            elif line.startswith("- "):
-                text_content = line[2:].strip()
-                formatted_line = format_markdown_text(text_content)
-                if in_numbered_list:
-                    summary_parts.append(f"        ◦ [white]{formatted_line}[/white]")
-                else:
-                    summary_parts.append(f"    • [white]{formatted_line}[/white]")
-            # Handle continuation text under numbered items
-            elif in_numbered_list and (
-                original_line.startswith("  ")
-                or original_line.startswith("\t")
-                or line.startswith("◦")
-            ):
-                formatted_line = format_markdown_text(line)
-                if line.startswith("◦"):
-                    summary_parts.append(f"        [white]{formatted_line}[/white]")
-                else:
-                    summary_parts.append(f"        ◦ [white]{formatted_line}[/white]")
-            # Regular text
-            else:
-                formatted_line = format_markdown_text(line)
-                # Ensure all text has proper color formatting
-                if formatted_line and not formatted_line.startswith("["):
-                    summary_parts.append(f"[white]{formatted_line}[/white]")
-                else:
-                    summary_parts.append(formatted_line)
-                in_numbered_list = False
-
-        # Add spacing between directories
-        summary_parts.append("")
-
-    return "\n".join(summary_parts)
-
-
-# Print directory tree
-def print_tree(root_path, prefix=""):
-    """
-    Print directory tree using Rich Tree formatting.
-
-    Args:
-        root_path: Path to the repository root
-        prefix: Indentation prefix for tree display (unused with Rich)
-    """
-    console = Console()
-    repo_structure = build_repo_structure(root_path)
-
-    # Create Rich tree structure
-    tree = Tree(
-        f"[bold blue]{os.path.basename(root_path) or root_path}[/bold blue]",
-        style="bold blue",
-    )
-
-    def build_rich_tree(structure, parent_node):
-        for name, content in sorted(structure.items()):
-            if isinstance(content, dict) and content.get("type") == "file":
-                # This is a file - green color
-                parent_node.add(f"[cornsilk1]{name}[/cornsilk1]")
-            elif isinstance(content, dict) and content.get("type") == "folder":
-                # This is a directory - yellow color with slash
-                folder_node = parent_node.add(f"[bold pink1]{name}/[/bold pink1]")
-                build_rich_tree(content.get("contents", {}), folder_node)
-
-    build_rich_tree(repo_structure, tree)
-    console.print(tree)
+import os
+import json
+from openai import AzureOpenAI
+from dotenv import load_dotenv
+from rich.console import Console
+from rich.tree import Tree
+from rich.progress import Progress, SpinnerColumn, TextColumn
+
+
+def build_repo_structure(repo_path):
+    """
+    Build a nested dictionary structure representing the repository.
+
+    Args:
+        repo_path: Path to the repository
+
+    Returns:
+        dict: Nested dictionary with folder names as keys and lists of file dictionaries as values
+    """
+    SKIP_DIRS = {"venv", ".git", "__pycache__", "node_modules", "dist", "build"}
+    INCLUDED_EXTENSIONS = {
+        ".py",
+        ".md",
+        ".txt",
+        ".json",
+        ".js",
+        ".jsx",
+        ".ts",
+        ".tsx",
+        ".cs",
+        ".rs",
+        ".go",
+        ".java",
+        ".php",
+        ".rb",
+        ".swift",
+        ".kt",
+        ".cpp",
+        ".c",
+        ".h",
+        ".hpp",
+        ".sh",
+        ".bat",
+        ".yml",
+        ".yaml",
+        ".xml",
+        ".html",
+        ".css",
+        ".scss",
+        ".less",
+        ".sass",
+        ".sql",
+        ".csv",
+        ".tsv",
+        ".jsonl",
+    }
+
+    def _build_structure(path):
+        repo_content = {}
+
+        for item in sorted(os.listdir(path)):
+            full_path = os.path.join(path, item)
+
+            if os.path.isdir(full_path):
+                if item in SKIP_DIRS or item.startswith("."):
+                    continue
+                # recursively build structure for subdirectories
+                subfolder_content = _build_structure(full_path)
+                repo_content[item] = {"type": "folder", "contents": subfolder_content}
+            elif os.path.isfile(full_path):
+                # only include files with specified extensions
+                if os.path.splitext(item)[1] in INCLUDED_EXTENSIONS:
+                    try:
+                        with open(full_path, "r", encoding="utf-8") as file:
+                            content = file.read()
+                        repo_content[item] = {"type": "file", "content": content}
+                    except Exception as e:
+                        repo_content[item] = {
+                            "type": "file",
+                            "content": f"# Error reading file: {e}",
+                        }
+
+        return repo_content
+
+    return _build_structure(repo_path)
+
+
+def format_markdown_text(text):
+    """
+    Format markdown-style text with Rich markup for **bold** and `code` elements.
+
+    Args:
+        text: Text that may contain **bold** or `code` markdown
+
+    Returns:
+        str: Text with Rich markup applied
+    """
+    import re
+
+    # Replace **bold text** with Rich bold markup in bright white
+    text = re.sub(r"\*\*(.*?)\*\*", r"[bold bright_white]\1[/bold bright_white]", text)
+
+    # Replace `code text` with Rich markup, but only if properly closed
+    # This prevents issues with unclosed backticks causing everything to be treated as code
+    text = re.sub(r"`([^`\n]+)`", r"[cornsilk1]\1[/cornsilk1]", text)
+
+    return text
+
+
+# Repository size limits to prevent excessive costs
+MAX_FILES = 500  # Maximum number of files to process
+MAX_TOTAL_SIZE_MB = 50  # Maximum total file size in MB
+MAX_SINGLE_FILE_SIZE_KB = 500  # Maximum single file size in KB
+
+
+def validate_repo_size(repo_path):
+    """
+    Validate repository size to prevent excessive API costs.
+
+    Args:
+        repo_path: Path to the repository
+
+    Returns:
+        tuple: (is_valid, message, stats)
+    """
+    SKIP_DIRS = {"venv", ".git", "__pycache__", "node_modules", "dist", "build"}
+    INCLUDED_EXTENSIONS = {
+        ".py",
+        ".md",
+        ".txt",
+        ".json",
+        ".js",
+        ".jsx",
+        ".ts",
+        ".tsx",
+        ".cs",
+        ".rs",
+        ".go",
+        ".java",
+        ".php",
+        ".rb",
+        ".swift",
+        ".kt",
+        ".cpp",
+        ".c",
+        ".h",
+        ".hpp",
+        ".sh",
+        ".bat",
+        ".yml",
+        ".yaml",
+        ".xml",
+        ".html",
+        ".css",
+        ".scss",
+        ".less",
+        ".sass",
+        ".sql",
+        ".csv",
+        ".tsv",
+        ".jsonl",
+    }
+
+    total_files = 0
+    total_size = 0
+    large_files = []
+
+    for root, dirs, files in os.walk(repo_path):
+        # Skip irrelevant directories
+        dirs[:] = [d for d in dirs if d not in SKIP_DIRS and not d.startswith(".")]
+
+        for file in files:
+            if os.path.splitext(file)[1] in INCLUDED_EXTENSIONS:
+                file_path = os.path.join(root, file)
+                try:
+                    file_size = os.path.getsize(file_path)
+                    total_files += 1
+                    total_size += file_size
+
+                    # Check individual file size
+                    if file_size > MAX_SINGLE_FILE_SIZE_KB * 1024:
+                        large_files.append((file_path, file_size))
+
+                except (OSError, IOError):
+                    continue
+
+    total_size_mb = total_size / (1024 * 1024)
+
+    # Validation checks
+    if total_files > MAX_FILES:
+        return (
+            False,
+            f"Repository has {total_files} files (limit: {MAX_FILES}). Consider excluding some directories.",
+            {
+                "files": total_files,
+                "size_mb": total_size_mb,
+                "large_files": large_files,
+            },
+        )
+
+    if total_size_mb > MAX_TOTAL_SIZE_MB:
+        return (
+            False,
+            f"Repository size is {total_size_mb:.1f}MB (limit: {MAX_TOTAL_SIZE_MB}MB). Consider excluding large files.",
+            {
+                "files": total_files,
+                "size_mb": total_size_mb,
+                "large_files": large_files,
+            },
+        )
+
+    return (
+        True,
+        f"Repository validated: {total_files} files, {total_size_mb:.1f}MB",
+        {"files": total_files, "size_mb": total_size_mb, "large_files": large_files},
+    )
+
+
+# Load prompt template from prompt.txt and inject file contents
+def load_prompt_template(path, file_contents):
+    prompt_path = os.path.join(os.path.dirname(__file__), "prompt.txt")
+    with open(prompt_path, "r") as f:
+        prompt_template = json.load(f)
+
+    # Replace placeholders
+    for message in prompt_template:
+        if "{path}" in message["content"]:
+            message["content"] = message["content"].replace("{path}", path)
+        if "{file_contents}" in message["content"]:
+            message["content"] = message["content"].replace(
+                "{file_contents}", file_contents
+            )
+    return prompt_template
+
+
+# Walk the repo and collect relevant files by directory
+def collect_relevant_files(repo_path):
+    directory_map = {}
+    SKIP_DIRS = {"venv", ".git", "__pycache__"}
+    INCLUDED_EXTENSIONS = {".py", ".md", ".txt"}
+
+    for root, dirs, files in os.walk(repo_path):
+        # Skip hidden and irrelevant directories
+        dirs[:] = [d for d in dirs if d not in SKIP_DIRS and not d.startswith(".")]
+        relevant_files = [
+            f for f in files if os.path.splitext(f)[1] in INCLUDED_EXTENSIONS
+        ]
+        if relevant_files:
+            directory_map[root] = relevant_files
+    return directory_map
+
+
+# Summarize a directory using the model
+def summarize_directory(path, files, client):
+    file_contents = ""
+    for file in files:
+        file_path = os.path.join(path, file)
+        try:
+            with open(file_path, "r", encoding="utf-8") as f:
+                content = f.read()
+            file_contents += f"\n\nFile: {file}\n{content}"
+        except Exception as e:
+            file_contents += f"\n\nFile: {file}\n# Error reading file: {e}"
+
+    messages = load_prompt_template(path, file_contents)
+
+    console = Console()
+    try:
+        with Progress(
+            SpinnerColumn(),
+            TextColumn("[progress.description]{task.description}"),
+            console=console,
+        ) as progress:
+            task = progress.add_task("Generating AI analysis...", total=None)
+            progress.update(
+                task, description=f"Analyzing directory: {os.path.basename(path)}..."
+            )
+            response = client.chat.completions.create(
+                model="reportr", messages=messages, max_tokens=2000, temperature=0.7
+            )
+            main_report = response.choices[0].message.content
+            progress.update(task, description="Directory analysis complete!")
+            return main_report
+    except Exception as e:
+        console.print(f"[red]Error generating AI analysis for {path}: {e}[/red]")
+        return f"Error: Could not analyze directory {path}"
+
+
+# Main function to be called by the client
+def summarize_details(client, repo_path="."):
+    """
+    Summarize the repository structure and contents.
+
+    Args:
+        client: Azure OpenAI client instance
+        repo_path: Path to the repository (default: current directory)
+
+    Returns:
+        str: Summary of the repository
+    """
+    # Validate repository size first
+    is_valid, message, stats = validate_repo_size(repo_path)
+    if not is_valid:
+        return f"[red]Error: {message}[/red]\n\nRepository stats:\n- Files: {stats['files']}\n- Size: {stats['size_mb']:.1f}MB\n\nConsider using .gitignore patterns or excluding large directories to reduce size."
+
+    summary_parts = []
+
+    # Add directory tree using a simple text-based approach
+    repo_structure = build_repo_structure(repo_path)
+
+    summary_parts.append("[bold sky_blue1]Directory Tree:[/bold sky_blue1]")
+    tree_output = []
+
+    def build_text_tree(structure, prefix="", is_last=True):
+        items = list(sorted(structure.items()))
+        for i, (name, content) in enumerate(items):
+            is_last_item = i == len(items) - 1
+
+            # Choose the appropriate tree character
+            if prefix == "":
+                # Root level
+                current_prefix = "├── " if not is_last_item else "└── "
+                next_prefix = "│   " if not is_last_item else "    "
+            else:
+                current_prefix = prefix + ("├── " if not is_last_item else "└── ")
+                next_prefix = prefix + ("│   " if not is_last_item else "    ")
+
+            if isinstance(content, dict) and content.get("type") == "file":
+                # This is a file
+                tree_output.append(f"{current_prefix}[cornsilk1]{name}[/cornsilk1]")
+            elif isinstance(content, dict) and content.get("type") == "folder":
+                # This is a directory
+
+                tree_output.append(f"{current_prefix}[bold pink1]{name}/[/bold pink1]")
+                build_text_tree(content.get("contents", {}), next_prefix, is_last_item)
+
+    build_text_tree(repo_structure)
+    summary_parts.append("\n".join(tree_output))
+
+    # Add summaries for each directory
+    summary_parts.append("\n[bold plum2]Directory Summaries:[/bold plum2]")
+    directory_map = collect_relevant_files(repo_path)
+
+    for path, files in directory_map.items():
+        # Add directory header - don't decorate the path value
+        summary_parts.append(f"\n[bold sky_blue1]Directory:[/bold sky_blue1] {path}")
+        
+        # Get the raw summary
+        summary = summarize_directory(path, files, client)
+
+        # Process each line with proper formatting similar to summarize_entire_directory
+        lines = summary.split("\n")
+        in_numbered_list = False
+
+        for line in lines:
+            original_line = line
+            line = line.strip()
+
+            if not line:
+                summary_parts.append("")
+                in_numbered_list = False
+                continue
+
+            # Check for markdown headers (## Section Name)
+            if line.startswith("## "):
+                header_text = line[3:].strip()
+                formatted_line = format_markdown_text(header_text)
+                summary_parts.append(f"\n[bold green]{formatted_line}[/bold green]")
+                in_numbered_list = False
+            # Handle numbered lists
+            elif line.startswith(
+                ("1. ", "2. ", "3. ", "4. ", "5. ", "6. ", "7. ", "8. ", "9. ")
+            ):
+                space_index = line.find(" ")
+                number_part = line[: space_index + 1]
+                text_content = line[space_index + 1 :].strip()
+                formatted_line = format_markdown_text(text_content)
+                summary_parts.append(
+                    f"    [bold cyan]{number_part}[/bold cyan][white]{formatted_line}[/white]"
+                )
+                in_numbered_list = True
+            # Handle bullet points
+            elif line.startswith("- "):
+                text_content = line[2:].strip()
+                formatted_line = format_markdown_text(text_content)
+                if in_numbered_list:
+                    summary_parts.append(f"        ◦ [white]{formatted_line}[/white]")
+                else:
+                    summary_parts.append(f"    • [white]{formatted_line}[/white]")
+            # Handle continuation text under numbered items
+            elif in_numbered_list and (
+                original_line.startswith("  ")
+                or original_line.startswith("\t")
+                or line.startswith("◦")
+            ):
+                formatted_line = format_markdown_text(line)
+                if line.startswith("◦"):
+                    summary_parts.append(f"        [white]{formatted_line}[/white]")
+                else:
+                    summary_parts.append(f"        ◦ [white]{formatted_line}[/white]")
+            # Regular text
+            else:
+                formatted_line = format_markdown_text(line)
+                # Ensure all text has proper color formatting
+                if formatted_line and not formatted_line.startswith("["):
+                    summary_parts.append(f"[white]{formatted_line}[/white]")
+                else:
+                    summary_parts.append(formatted_line)
+                in_numbered_list = False
+
+        # Add spacing between directories
+        summary_parts.append("")
+
+    return "\n".join(summary_parts)
+
+
+# Print directory tree
+def print_tree(root_path, prefix=""):
+    """
+    Print directory tree using Rich Tree formatting.
+
+    Args:
+        root_path: Path to the repository root
+        prefix: Indentation prefix for tree display (unused with Rich)
+    """
+    console = Console()
+    repo_structure = build_repo_structure(root_path)
+
+    # Create Rich tree structure
+    tree = Tree(
+        f"[bold blue]{os.path.basename(root_path) or root_path}[/bold blue]",
+        style="bold blue",
+    )
+
+    def build_rich_tree(structure, parent_node):
+        for name, content in sorted(structure.items()):
+            if isinstance(content, dict) and content.get("type") == "file":
+                # This is a file - green color
+                parent_node.add(f"[cornsilk1]{name}[/cornsilk1]")
+            elif isinstance(content, dict) and content.get("type") == "folder":
+                # This is a directory - yellow color with slash
+                folder_node = parent_node.add(f"[bold pink1]{name}/[/bold pink1]")
+                build_rich_tree(content.get("contents", {}), folder_node)
+
+    build_rich_tree(repo_structure, tree)
+    console.print(tree)