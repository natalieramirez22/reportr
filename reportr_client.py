<<<<<<< HEAD
import os
import argparse
from openai import AzureOpenAI
from dotenv import load_dotenv
from rich.console import Console
from rich.panel import Panel
from features.progress_report.progress_report import create_progress_report
from features.generate_readme.generate_readme import (
    generate_readme,
    write_to_readme_file,
)
from features.summarize_details.summarize_details import (
    summarize_details,
)
from features.summarize_overview.summarize_overview import (
    summarize_overview,
)

load_dotenv()


# create the azure openai client
def create_client():
    """Create and return an Azure OpenAI client"""

    return AzureOpenAI(
        api_key=os.getenv("AZURE_OPENAI_KEY"),
        api_version="2024-02-15-preview",
        azure_endpoint="https://natalie-design-agent-resource.cognitiveservices.azure.com/",
    )


# parse the arguments from the command line
def parse_arguments():
    """Parse and return command line arguments"""

    # create the parser
    parser = argparse.ArgumentParser(
        description="Reportr - AI-powered repository analysis and documentation tool",
        formatter_class=argparse.RawDescriptionHelpFormatter,
        epilog="""
            Examples:
            python reportr_client.py progress-report
            python reportr_client.py generate-readme
            python reportr_client.py summarize-details --path /path/to/repo
            python reportr_client.py summarize-overviews --path /path/to/repo
        """,
    )

    # create subparsers for different commands
    subparsers = parser.add_subparsers(dest="command", help="Available commands")

    # progress-report subcommand
    progress_parser = subparsers.add_parser(
        "progress-report", help="Generate a progress report for the current repository"
    )
    progress_parser.add_argument(
        "--username",
        action="append",
        help="Filter by specific contributor username(s). Can be used multiple times.",
    )
    progress_parser.add_argument(
        "--days",
        type=int,
        default=30,
        help="Number of days to look back (default: 30, use 0 for all time)",
    )
    progress_parser.add_argument(
        "--detailed", action="store_true", help="Include detailed contributor summaries"
    )

    # generate-readme subcommand
    readme_parser = subparsers.add_parser(
        "generate-readme", help="Generate a README file for the current repository"
    )

    # summarize-details subcommand
    summarize_folder_parser = subparsers.add_parser(
        "summarize-details", help="Summarize a sub-directory with a focus on details"
    )
    summarize_folder_parser.add_argument(
        "--path",
        type=str,
        default=".",
        help="Path to the local repository or directory to summarize (default: current directory)",
    )

    # summarize-entire-directory subcommand
    summarize_entire_parser = subparsers.add_parser(
        "summarize-overview", help="Summarize the repository overview and structure"
    )
    summarize_entire_parser.add_argument(
        "--path",
        type=str,
        default=".",
        help="Path to the local repository or directory to summarize (default: current directory)",
    )

    return parser.parse_args()


# execute the features based on the provided arguments
def execute_features(args):
    """Execute the requested features based on parsed arguments"""

    # create the client
    client = create_client()

    results = []

    # if 'progress-report' command is provided, generate a progress report
    if args.command == "progress-report":
        report = create_progress_report(
            client,
            days_back=args.days,
            contributor_filter=args.username,
            include_contributor_summaries=args.detailed,
        )
        results.append(("Progress Report", report))

    # if 'generate-readme' command is provided, generate a README file
    elif args.command == "generate-readme":
        readme = generate_readme(client)
        write_to_readme_file(readme)
        results.append(("README", readme))

    # if 'summarize-by-folder' command is provided, summarize using directory-by-directory approach
    elif args.command == "summarize-details":
        summary = summarize_details(client, repo_path=args.path)
        results.append(("Repository Directory Summary", summary))
    
    # if 'summarize-entire-directory' command is provided, summarize entire directory
    elif args.command == "summarize-overview":
        summary = summarize_overview(client, repo_path=args.path)
        results.append(("Repository Summary", summary))

    return results


def main():
    """Main function to handle CLI arguments and execute features"""

    # parse the arguments
    args = parse_arguments()

    # if no command provided, show help
    if not args.command:
        parser = argparse.ArgumentParser(
            description="Reportr - AI-powered repository analysis and documentation tool"
        )
        parser.print_help()
        return

    # execute the requested features
    results = execute_features(args)

    # Create Rich console for beautiful output
    console = Console()

    # print the results with Rich formatting
    for title, content in results:
        # Create a styled panel for each result with better width management
        panel = Panel(
            content,
            title=f"[bold blue]{title}[/bold blue]",
            title_align="left",
            border_style="blue",
            padding=(1, 2),
            expand=False,
            width=min(120, console.size.width - 4)  # Responsive width with max limit
        )
        console.print(panel)
        console.print()  # Add some spacing between panels


if __name__ == "__main__":
    main()
=======
import os
import argparse
from openai import AzureOpenAI
from dotenv import load_dotenv
from rich.console import Console
from rich.panel import Panel
from features.progress_report.progress_report import create_progress_report
from features.generate_readme.generate_readme import (
    generate_readme,
    write_to_readme_file,
)
from features.summarize_repo.summarize_repo import (
    summarize_by_folder,
    summarize_entire_directory,
)

load_dotenv()


# create the azure openai client
def create_client():
    """Create and return an Azure OpenAI client"""

    return AzureOpenAI(
        api_key=os.getenv("AZURE_OPENAI_KEY"),
        api_version="2024-02-15-preview",
        azure_endpoint="https://natalie-design-agent-resource.cognitiveservices.azure.com/",
    )


# parse the arguments from the command line
def parse_arguments():
    """Parse and return command line arguments"""

    # create the parser
    parser = argparse.ArgumentParser(
        description="Reportr - AI-powered repository analysis and documentation tool",
        formatter_class=argparse.RawDescriptionHelpFormatter,
        epilog="""
            Examples:
            python reportr_client.py progress-report
            python reportr_client.py progress-report --username "msft-alias"
            python reportr_client.py progress-report --days 60 --detailed
            python reportr_client.py progress-report --branch "develop"
            python reportr_client.py progress-report --branch "feature/new-feature" --username "dev1" --username "dev2"
        """,
    )

    # create subparsers for different commands
    subparsers = parser.add_subparsers(dest="command", help="Available commands")

    # progress-report subcommand
    progress_parser = subparsers.add_parser(
        "progress-report", help="Generate a progress report for the current repository"
    )
    progress_parser.add_argument(
        "--username",
        action="append",
        help="Filter by specific contributor username(s). Can be used multiple times.",
    )
    progress_parser.add_argument(
        "--days",
        type=int,
        default=30,
        help="Number of days to look back (default: 30, use 0 for all time)",
    )
    progress_parser.add_argument(
        "--detailed", action="store_true", help="Include detailed contributor summaries"
    )
    progress_parser.add_argument(
        "--branch",
        type=str,
        help="Specify which branch to analyze (default: tries main, then master, then all branches)",
    )

    # generate-readme subcommand
    readme_parser = subparsers.add_parser(
        "generate-readme", help="Generate a README file for the current repository"
    )

    # summarize-by-folder subcommand
    summarize_folder_parser = subparsers.add_parser(
        "summarize-by-folder", help="Summarize the repository using directory-by-directory approach"
    )
    summarize_folder_parser.add_argument(
        "--path",
        type=str,
        default=".",
        help="Path to the local repository or directory to summarize (default: current directory)",
    )

    # summarize-entire-directory subcommand
    summarize_entire_parser = subparsers.add_parser(
        "summarize-entire-directory", help="Summarize the repository using the entire structure as JSON context"
    )
    summarize_entire_parser.add_argument(
        "--path",
        type=str,
        default=".",
        help="Path to the local repository or directory to summarize (default: current directory)",
    )

    return parser.parse_args()


# execute the features based on the provided arguments
def execute_features(args):
    """Execute the requested features based on parsed arguments"""

    # create the client
    client = create_client()

    results = []

    # if 'progress-report' command is provided, generate a progress report
    if args.command == "progress-report":
        report = create_progress_report(
            client,
            days_back=args.days,
            contributor_filter=args.username,
            include_contributor_summaries=args.detailed,
            branch=args.branch,
        )
        results.append(("Progress Report", report))

    # if 'generate-readme' command is provided, generate a README file
    elif args.command == "generate-readme":
        readme = generate_readme(client)
        write_to_readme_file(readme)
        results.append(("README", readme))

    # if 'summarize-by-folder' command is provided, summarize using directory-by-directory approach
    elif args.command == "summarize-by-folder":
        summary = summarize_by_folder(client, repo_path=args.path)
        results.append(("Repository Directory Summary", summary))
    
    # if 'summarize-entire-directory' command is provided, summarize using JSON structure
    elif args.command == "summarize-entire-directory":
        summary = summarize_entire_directory(client, repo_path=args.path)
        results.append(("Repository JSON Structure Summary", summary))

    return results


def main():
    """Main function to handle CLI arguments and execute features"""

    # parse the arguments
    args = parse_arguments()

    # if no command provided, show help
    if not args.command:
        parser = argparse.ArgumentParser(
            description="Reportr - AI-powered repository analysis and documentation tool"
        )
        parser.print_help()
        return

    # execute the requested features
    execute_features(args)

if __name__ == "__main__":
    main()
>>>>>>> 675c2cd3
<|MERGE_RESOLUTION|>--- conflicted
+++ resolved
@@ -1,343 +1,187 @@
-<<<<<<< HEAD
-import os
-import argparse
-from openai import AzureOpenAI
-from dotenv import load_dotenv
-from rich.console import Console
-from rich.panel import Panel
-from features.progress_report.progress_report import create_progress_report
-from features.generate_readme.generate_readme import (
-    generate_readme,
-    write_to_readme_file,
-)
-from features.summarize_details.summarize_details import (
-    summarize_details,
-)
-from features.summarize_overview.summarize_overview import (
-    summarize_overview,
-)
-
-load_dotenv()
-
-
-# create the azure openai client
-def create_client():
-    """Create and return an Azure OpenAI client"""
-
-    return AzureOpenAI(
-        api_key=os.getenv("AZURE_OPENAI_KEY"),
-        api_version="2024-02-15-preview",
-        azure_endpoint="https://natalie-design-agent-resource.cognitiveservices.azure.com/",
-    )
-
-
-# parse the arguments from the command line
-def parse_arguments():
-    """Parse and return command line arguments"""
-
-    # create the parser
-    parser = argparse.ArgumentParser(
-        description="Reportr - AI-powered repository analysis and documentation tool",
-        formatter_class=argparse.RawDescriptionHelpFormatter,
-        epilog="""
-            Examples:
-            python reportr_client.py progress-report
-            python reportr_client.py generate-readme
-            python reportr_client.py summarize-details --path /path/to/repo
-            python reportr_client.py summarize-overviews --path /path/to/repo
-        """,
-    )
-
-    # create subparsers for different commands
-    subparsers = parser.add_subparsers(dest="command", help="Available commands")
-
-    # progress-report subcommand
-    progress_parser = subparsers.add_parser(
-        "progress-report", help="Generate a progress report for the current repository"
-    )
-    progress_parser.add_argument(
-        "--username",
-        action="append",
-        help="Filter by specific contributor username(s). Can be used multiple times.",
-    )
-    progress_parser.add_argument(
-        "--days",
-        type=int,
-        default=30,
-        help="Number of days to look back (default: 30, use 0 for all time)",
-    )
-    progress_parser.add_argument(
-        "--detailed", action="store_true", help="Include detailed contributor summaries"
-    )
-
-    # generate-readme subcommand
-    readme_parser = subparsers.add_parser(
-        "generate-readme", help="Generate a README file for the current repository"
-    )
-
-    # summarize-details subcommand
-    summarize_folder_parser = subparsers.add_parser(
-        "summarize-details", help="Summarize a sub-directory with a focus on details"
-    )
-    summarize_folder_parser.add_argument(
-        "--path",
-        type=str,
-        default=".",
-        help="Path to the local repository or directory to summarize (default: current directory)",
-    )
-
-    # summarize-entire-directory subcommand
-    summarize_entire_parser = subparsers.add_parser(
-        "summarize-overview", help="Summarize the repository overview and structure"
-    )
-    summarize_entire_parser.add_argument(
-        "--path",
-        type=str,
-        default=".",
-        help="Path to the local repository or directory to summarize (default: current directory)",
-    )
-
-    return parser.parse_args()
-
-
-# execute the features based on the provided arguments
-def execute_features(args):
-    """Execute the requested features based on parsed arguments"""
-
-    # create the client
-    client = create_client()
-
-    results = []
-
-    # if 'progress-report' command is provided, generate a progress report
-    if args.command == "progress-report":
-        report = create_progress_report(
-            client,
-            days_back=args.days,
-            contributor_filter=args.username,
-            include_contributor_summaries=args.detailed,
-        )
-        results.append(("Progress Report", report))
-
-    # if 'generate-readme' command is provided, generate a README file
-    elif args.command == "generate-readme":
-        readme = generate_readme(client)
-        write_to_readme_file(readme)
-        results.append(("README", readme))
-
-    # if 'summarize-by-folder' command is provided, summarize using directory-by-directory approach
-    elif args.command == "summarize-details":
-        summary = summarize_details(client, repo_path=args.path)
-        results.append(("Repository Directory Summary", summary))
-    
-    # if 'summarize-entire-directory' command is provided, summarize entire directory
-    elif args.command == "summarize-overview":
-        summary = summarize_overview(client, repo_path=args.path)
-        results.append(("Repository Summary", summary))
-
-    return results
-
-
-def main():
-    """Main function to handle CLI arguments and execute features"""
-
-    # parse the arguments
-    args = parse_arguments()
-
-    # if no command provided, show help
-    if not args.command:
-        parser = argparse.ArgumentParser(
-            description="Reportr - AI-powered repository analysis and documentation tool"
-        )
-        parser.print_help()
-        return
-
-    # execute the requested features
-    results = execute_features(args)
-
-    # Create Rich console for beautiful output
-    console = Console()
-
-    # print the results with Rich formatting
-    for title, content in results:
-        # Create a styled panel for each result with better width management
-        panel = Panel(
-            content,
-            title=f"[bold blue]{title}[/bold blue]",
-            title_align="left",
-            border_style="blue",
-            padding=(1, 2),
-            expand=False,
-            width=min(120, console.size.width - 4)  # Responsive width with max limit
-        )
-        console.print(panel)
-        console.print()  # Add some spacing between panels
-
-
-if __name__ == "__main__":
-    main()
-=======
-import os
-import argparse
-from openai import AzureOpenAI
-from dotenv import load_dotenv
-from rich.console import Console
-from rich.panel import Panel
-from features.progress_report.progress_report import create_progress_report
-from features.generate_readme.generate_readme import (
-    generate_readme,
-    write_to_readme_file,
-)
-from features.summarize_repo.summarize_repo import (
-    summarize_by_folder,
-    summarize_entire_directory,
-)
-
-load_dotenv()
-
-
-# create the azure openai client
-def create_client():
-    """Create and return an Azure OpenAI client"""
-
-    return AzureOpenAI(
-        api_key=os.getenv("AZURE_OPENAI_KEY"),
-        api_version="2024-02-15-preview",
-        azure_endpoint="https://natalie-design-agent-resource.cognitiveservices.azure.com/",
-    )
-
-
-# parse the arguments from the command line
-def parse_arguments():
-    """Parse and return command line arguments"""
-
-    # create the parser
-    parser = argparse.ArgumentParser(
-        description="Reportr - AI-powered repository analysis and documentation tool",
-        formatter_class=argparse.RawDescriptionHelpFormatter,
-        epilog="""
-            Examples:
-            python reportr_client.py progress-report
-            python reportr_client.py progress-report --username "msft-alias"
-            python reportr_client.py progress-report --days 60 --detailed
-            python reportr_client.py progress-report --branch "develop"
-            python reportr_client.py progress-report --branch "feature/new-feature" --username "dev1" --username "dev2"
-        """,
-    )
-
-    # create subparsers for different commands
-    subparsers = parser.add_subparsers(dest="command", help="Available commands")
-
-    # progress-report subcommand
-    progress_parser = subparsers.add_parser(
-        "progress-report", help="Generate a progress report for the current repository"
-    )
-    progress_parser.add_argument(
-        "--username",
-        action="append",
-        help="Filter by specific contributor username(s). Can be used multiple times.",
-    )
-    progress_parser.add_argument(
-        "--days",
-        type=int,
-        default=30,
-        help="Number of days to look back (default: 30, use 0 for all time)",
-    )
-    progress_parser.add_argument(
-        "--detailed", action="store_true", help="Include detailed contributor summaries"
-    )
-    progress_parser.add_argument(
-        "--branch",
-        type=str,
-        help="Specify which branch to analyze (default: tries main, then master, then all branches)",
-    )
-
-    # generate-readme subcommand
-    readme_parser = subparsers.add_parser(
-        "generate-readme", help="Generate a README file for the current repository"
-    )
-
-    # summarize-by-folder subcommand
-    summarize_folder_parser = subparsers.add_parser(
-        "summarize-by-folder", help="Summarize the repository using directory-by-directory approach"
-    )
-    summarize_folder_parser.add_argument(
-        "--path",
-        type=str,
-        default=".",
-        help="Path to the local repository or directory to summarize (default: current directory)",
-    )
-
-    # summarize-entire-directory subcommand
-    summarize_entire_parser = subparsers.add_parser(
-        "summarize-entire-directory", help="Summarize the repository using the entire structure as JSON context"
-    )
-    summarize_entire_parser.add_argument(
-        "--path",
-        type=str,
-        default=".",
-        help="Path to the local repository or directory to summarize (default: current directory)",
-    )
-
-    return parser.parse_args()
-
-
-# execute the features based on the provided arguments
-def execute_features(args):
-    """Execute the requested features based on parsed arguments"""
-
-    # create the client
-    client = create_client()
-
-    results = []
-
-    # if 'progress-report' command is provided, generate a progress report
-    if args.command == "progress-report":
-        report = create_progress_report(
-            client,
-            days_back=args.days,
-            contributor_filter=args.username,
-            include_contributor_summaries=args.detailed,
-            branch=args.branch,
-        )
-        results.append(("Progress Report", report))
-
-    # if 'generate-readme' command is provided, generate a README file
-    elif args.command == "generate-readme":
-        readme = generate_readme(client)
-        write_to_readme_file(readme)
-        results.append(("README", readme))
-
-    # if 'summarize-by-folder' command is provided, summarize using directory-by-directory approach
-    elif args.command == "summarize-by-folder":
-        summary = summarize_by_folder(client, repo_path=args.path)
-        results.append(("Repository Directory Summary", summary))
-    
-    # if 'summarize-entire-directory' command is provided, summarize using JSON structure
-    elif args.command == "summarize-entire-directory":
-        summary = summarize_entire_directory(client, repo_path=args.path)
-        results.append(("Repository JSON Structure Summary", summary))
-
-    return results
-
-
-def main():
-    """Main function to handle CLI arguments and execute features"""
-
-    # parse the arguments
-    args = parse_arguments()
-
-    # if no command provided, show help
-    if not args.command:
-        parser = argparse.ArgumentParser(
-            description="Reportr - AI-powered repository analysis and documentation tool"
-        )
-        parser.print_help()
-        return
-
-    # execute the requested features
-    execute_features(args)
-
-if __name__ == "__main__":
-    main()
->>>>>>> 675c2cd3
+import os
+import argparse
+from openai import AzureOpenAI
+from dotenv import load_dotenv
+from rich.console import Console
+from rich.panel import Panel
+from features.progress_report.progress_report import create_progress_report
+from features.generate_readme.generate_readme import (
+    generate_readme,
+    write_to_readme_file,
+)
+from features.summarize_details.summarize_details import (
+    summarize_details,
+)
+from features.summarize_overview.summarize_overview import (
+    summarize_overview,
+)
+
+load_dotenv()
+
+
+# create the azure openai client
+def create_client():
+    """Create and return an Azure OpenAI client"""
+
+    return AzureOpenAI(
+        api_key=os.getenv("AZURE_OPENAI_KEY"),
+        api_version="2024-02-15-preview",
+        azure_endpoint="https://natalie-design-agent-resource.cognitiveservices.azure.com/",
+    )
+
+
+# parse the arguments from the command line
+def parse_arguments():
+    """Parse and return command line arguments"""
+
+    # create the parser
+    parser = argparse.ArgumentParser(
+        description="Reportr - AI-powered repository analysis and documentation tool",
+        formatter_class=argparse.RawDescriptionHelpFormatter,
+        epilog="""
+            Examples:
+            python reportr_client.py generate-readme
+            python reportr_client.py summarize-details --path /path/to/repo
+            python reportr_client.py summarize-overviews --path /path/to/repo
+            python reportr_client.py progress-report --username "msft-alias"
+            python reportr_client.py progress-report --days 60 --detailed
+            python reportr_client.py progress-report --branch "develop"
+            python reportr_client.py progress-report --branch "feature/new-feature" --username "dev1" --username "dev2"
+        """,
+    )
+
+    # create subparsers for different commands
+    subparsers = parser.add_subparsers(dest="command", help="Available commands")
+
+    # progress-report subcommand
+    progress_parser = subparsers.add_parser(
+        "progress-report", help="Generate a progress report for the current repository"
+    )
+    progress_parser.add_argument(
+        "--username",
+        action="append",
+        help="Filter by specific contributor username(s). Can be used multiple times.",
+    )
+    progress_parser.add_argument(
+        "--days",
+        type=int,
+        default=30,
+        help="Number of days to look back (default: 30, use 0 for all time)",
+    )
+    progress_parser.add_argument(
+        "--detailed", action="store_true", help="Include detailed contributor summaries"
+    )
+
+    progress_parser.add_argument(
+        "--branch",
+        type=str,
+        help="Specify which branch to analyze (default: tries main, then master, then all branches)",
+    )
+
+    # generate-readme subcommand
+    readme_parser = subparsers.add_parser(
+        "generate-readme", help="Generate a README file for the current repository"
+    )
+
+    # summarize-details subcommand
+    summarize_folder_parser = subparsers.add_parser(
+        "summarize-details", help="Summarize a sub-directory with a focus on details"
+    )
+    summarize_folder_parser.add_argument(
+        "--path",
+        type=str,
+        default=".",
+        help="Path to the local repository or directory to summarize (default: current directory)",
+    )
+
+    # summarize-overview subcommand
+    summarize_entire_parser = subparsers.add_parser(
+        "summarize-overview", help="Summarize the repository overview and structure"
+    )
+    summarize_entire_parser.add_argument(
+        "--path",
+        type=str,
+        default=".",
+        help="Path to the local repository or directory to summarize (default: current directory)",
+    )
+
+    return parser.parse_args()
+
+
+# execute the features based on the provided arguments
+def execute_features(args):
+    """Execute the requested features based on parsed arguments"""
+
+    # create the client
+    client = create_client()
+
+    results = []
+
+    # if 'progress-report' command is provided, generate a progress report
+    if args.command == "progress-report":
+        report = create_progress_report(
+            client,
+            days_back=args.days,
+            contributor_filter=args.username,
+            include_contributor_summaries=args.detailed,
+            branch=args.branch,
+        )
+        results.append(("Progress Report", report))
+
+    # if 'generate-readme' command is provided, generate a README file
+    elif args.command == "generate-readme":
+        readme = generate_readme(client)
+        write_to_readme_file(readme)
+        results.append(("README", readme))
+
+    # if 'summarize-by-folder' command is provided, summarize using directory-by-directory approach
+    elif args.command == "summarize-details":
+        summary = summarize_details(client, repo_path=args.path)
+        results.append(("Repository Directory Summary", summary))
+    
+    # if 'summarize-entire-directory' command is provided, summarize entire directory
+    elif args.command == "summarize-overview":
+        summary = summarize_overview(client, repo_path=args.path)
+        results.append(("Repository Summary", summary))
+
+    return results
+
+
+def main():
+    """Main function to handle CLI arguments and execute features"""
+
+    # parse the arguments
+    args = parse_arguments()
+
+    # if no command provided, show help
+    if not args.command:
+        parser = argparse.ArgumentParser(
+            description="Reportr - AI-powered repository analysis and documentation tool"
+        )
+        parser.print_help()
+        return
+
+    # execute the requested features
+    results = execute_features(args)
+
+    # Create Rich console for beautiful output
+    console = Console()
+
+    # print the results with Rich formatting
+    for title, content in results:
+        # Create a styled panel for each result with better width management
+        panel = Panel(
+            content,
+            title=f"[bold blue]{title}[/bold blue]",
+            title_align="left",
+            border_style="blue",
+            padding=(1, 2),
+            expand=False,
+            width=min(120, console.size.width - 4)  # Responsive width with max limit
+        )
+        console.print(panel)
+        console.print()  # Add some spacing between panels
+
+
+if __name__ == "__main__":
+    main()